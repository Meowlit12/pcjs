/**
 * @fileoverview Implements the PC8080 ChipSet component.
 * @author <a href="mailto:Jeff@pcjs.org">Jeff Parsons</a>
 * @version 1.0
 * Created 2016-Apr-25
 *
 * Copyright © 2012-2016 Jeff Parsons <Jeff@pcjs.org>
 *
 * This file is part of PCjs, a computer emulation software project at <http://pcjs.org/>.
 *
 * PCjs is free software: you can redistribute it and/or modify it under the terms of the
 * GNU General Public License as published by the Free Software Foundation, either version 3
 * of the License, or (at your option) any later version.
 *
 * PCjs is distributed in the hope that it will be useful, but WITHOUT ANY WARRANTY; without
 * even the implied warranty of MERCHANTABILITY or FITNESS FOR A PARTICULAR PURPOSE.  See the
 * GNU General Public License for more details.
 *
 * You should have received a copy of the GNU General Public License along with PCjs.  If not,
 * see <http://www.gnu.org/licenses/gpl.html>.
 *
 * You are required to include the above copyright notice in every source code file of every
 * copy or modified version of this work, and to display that copyright notice on every screen
 * that loads or runs any version of this software (see COPYRIGHT in /modules/shared/lib/defines.js).
 *
 * Some PCjs files also attempt to load external resource files, such as character-image files,
 * ROM files, and disk image files. Those external resource files are not considered part of PCjs
 * for purposes of the GNU General Public License, and the author does not claim any copyright
 * as to their contents.
 */

"use strict";

if (NODE) {
    var str         = require("../../shared/lib/strlib");
    var usr         = require("../../shared/lib/usrlib");
    var web         = require("../../shared/lib/weblib");
    var Component   = require("../../shared/lib/component");
    var State       = require("../../shared/lib/state");
    var PC8080      = require("./defines");
    var CPUDef8080  = require("./cpudef");
    var Messages8080= require("./messages");
}

/**
 * ChipSet8080(parmsChipSet)
 *
 * The ChipSet8080 component has the following component-specific (parmsChipSet) properties:
 *
 *      model:  eg, "SI1978" (should be a member of ChipSet8080.MODELS)
 *      swDIP:  eg, "00000000", where swDIP[0] is DIP0, swDIP[1] is DIP1, etc.
 *
 * @constructor
 * @extends Component
 * @param {Object} parmsChipSet
 */
function ChipSet8080(parmsChipSet)
{
    Component.call(this, "ChipSet", parmsChipSet, ChipSet8080, Messages8080.CHIPSET);

    var model = parmsChipSet['model'];

    if (model && !ChipSet8080.MODELS[model]) {
        Component.notice("Unrecognized ChipSet model: " + model);
    }

    this.config = ChipSet8080.MODELS[model] || {};

    this.bSwitches = this.parseDIPSwitches(parmsChipSet['swDIP']);

    /*
     * Here, I'm finally getting around to trying the Web Audio API.  Fortunately, based on what little I know about
     * sound generation, using the API to make the same noises as the IBM PC speaker seems straightforward.
     *
     * To start, we create an audio context, unless the 'sound' parameter has been explicitly set to false.
     *
     * From:
     *
     *      http://developer.apple.com/library/safari/#documentation/AudioVideo/Conceptual/Using_HTML5_Audio_Video/PlayingandSynthesizingSounds/PlayingandSynthesizingSounds.html
     *
     * "Similar to how HTML5 canvas requires a context on which lines and curves are drawn, Web Audio requires an audio context
     *  on which sounds are played and manipulated. This context will be the parent object of further audio objects to come....
     *  Your audio context is typically created when your page initializes and should be long-lived. You can play multiple sounds
     *  coming from multiple sources within the same context, so it is unnecessary to create more than one audio context per page."
     */
    this.fSpeaker = false;
    if (parmsChipSet['sound']) {
        this.classAudio = this.contextAudio = null;
        if (window) {
            this.classAudio = window['AudioContext'] || window['webkitAudioContext'];
        }
        if (this.classAudio) {
            this.contextAudio = new this.classAudio();
        } else {
            if (DEBUG) this.log("AudioContext not available");
        }
    }

    this.setReady();
}

Component.subclass(ChipSet8080);

/*
 * NOTE: The STATUS1 port could have been handled entirely by the Keyboard component, but it was just as easy
 * to create a simple ChipSet interface, updateStatus1(), that the Keyboard calls whenever it wants to simulate a
 * button press or release.  It's a six-of-one, half-a-dozen-of-another choice, since technically, Space Invaders
 * doesn't have a keyboard.
 */
ChipSet8080.SI1978 = {
    MODEL:          1978.1,
    STATUS0: {                          // NOTE: STATUS0 not used by the SI1978 ROMs; refer to STATUS1 instead
        PORT:       0,
        DIP4:       0x01,               // self-test request at power up?
        FIRE:       0x10,               // 1 = fire
        LEFT:       0x20,               // 1 = left
        RIGHT:      0x40,               // 1 = right
        PORT7:      0x80,               // some connection to (undocumented) port 7
        ALWAYS_SET: 0x0E                // always set
    },
    STATUS1: {
        PORT:       1,
        CREDIT:     0x01,               // credit (coin slot)
        P2:         0x02,               // 1 = 2P start
        P1:         0x04,               // 1 = 1P start
        P1_FIRE:    0x10,               // 1 = fire (P1 fire if cocktail machine?)
        P1_LEFT:    0x20,               // 1 = left (P1 left if cocktail machine?)
        P1_RIGHT:   0x40,               // 1 = right (P1 right if cocktail machine?)
        ALWAYS_SET: 0x08                // always set
    },
    STATUS2: {
        PORT:       2,
        DIP3_5:     0x03,               // 00 = 3 ships, 01 = 4 ships, 10 = 5 ships, 11 = 6 ships
        TILT:       0x04,               // 1 = tilt detected
        DIP6:       0x08,               // 0 = extra ship at 1500, 1 = extra ship at 1000
        P2_FIRE:    0x10,               // 1 = P2 fire (cocktail machines only?)
        P2_LEFT:    0x20,               // 1 = P2 left (cocktail machines only?)
        P2_RIGHT:   0x40,               // 1 = P2 right (cocktail machines only?)
        DIP7:       0x80,               // 0 = display coin info on demo ("attract") screen
        ALWAYS_SET: 0x00
    },
    SHIFT_RESULT: {                     // bits 0-7 of barrel shifter result
        PORT:       3
    },
    SHIFT_COUNT: {
        PORT:       2,
        MASK:       0x07
    },
    SOUND1: {
        PORT:       3,
        UFO:        0x01,
        SHOT:       0x02,
        PDEATH:     0x04,
        IDEATH:     0x08,
        EXPLAY:     0x10,
        AMP_ENABLE: 0x20
    },
    SHIFT_DATA: {
        PORT:       4
    },
    SOUND2: {
        PORT:       5,
        FLEET1:     0x01,
        FLEET2:     0x02,
        FLEET3:     0x04,
        FLEET4:     0x08,
        UFO_HIT:    0x10
    }
};

/*
 * One of the many chips in the VT100 is an 8224, which operates at 24.8832MHz.  That frequency is divided by 9
 * to yield a 361.69ns clock period for the 8080 CPU, which means (in theory) that the CPU is running at 2.76Mhz.
 *
 * Hence the CPU component in the VT100's machine.xml should be defined as:
 *
 *      <cpu id="cpu8080" model="8080" cycles="2764800"/>
 *
 * WARNING: The choice of clock speed has an effect on other simulated VT100 circuits; see the DC011 Timing Chip
 * discussion below, along with the getVT100LBA() function.
 *
 * For reference, here is a list of all the VT100 I/O ports, from /devices/pc8080/machine/vt100/debugger/README.md,
 * which in turn comes from p. 4-17 of the VT100 Technical Manual (July 1982):
 *
 *      READ OR WRITE
 *      00H     PUSART data bus
 *      01H     PUSART command port
 *
 *      WRITE ONLY (Decoded with I/O WR L)
 *      02H     Baud rate generator
 *      42H     Brightness D/A latch
 *      62H     NVR latch
 *      82H     Keyboard UART data input [used to update the Keyboard Status Byte -JP]
 *      A2H     Video processor DC012
 *      C2H     Video processor DC011
 *      E2H     Graphics port
 *
 *      READ ONLY (Decoded with I/O RD L)
 *      22H     Modem buffer
 *      42H     Flags buffer
 *      82H     Keyboard UART data output
 *
 * Most of these are handled by the ChipSet component, since it exists as sort of a "catch-all" component,
 * but some are more appropriately handled by other components; eg, port 0x82 is handled by the Keyboard component,
 * so it's defined there instead of here.
 */
ChipSet8080.VT100 = {
    MODEL:          100.0,
    FLAGS: {
        PORT:       0x42,               // read-only
        UART_XMIT:  0x01,               // PUSART transmit buffer empty if SET
        NO_AVO:     0x02,               // AVO present if CLEAR
        NO_GFX:     0x04,               // VT125 graphics board present if CLEAR
        OPTION:     0x08,               // OPTION present if SET
        NO_EVEN:    0x10,               // EVEN FIELD active if CLEAR
        NVR_DATA:   0x20,               // NVR DATA if SET
        NVR_CLK:    0x40,               // NVR CLOCK if SET
        KBD_XMIT:   0x80                // KBD transmit buffer empty if SET
    },
    BRIGHTNESS: {
        PORT:       0x42,               // write-only
        INIT:       0x00                // for lack of a better guess
    },
    /*
     * DC011 is referred to as a Timing Chip.
     *
     * As p. 4-55 (105) of the VT100 Technical Manual (July 1982) explains:
     *
     *      The DCO11 is a custom designed bipolar circuit that provides most of the timing signals required by the
     *      video processor. Internal counters divide the output of a 24.0734 MHz oscillator (located elsewhere on the
     *      terminal controller module) into the lower frequencies that define dot, character, scan, and frame timing.
     *      The counters are programmable through various input pins to control the number of characters per line,
     *      the frequency at which the screen is refreshed, and whether the display is interlaced or noninterlaced.
     *      These parameters can be controlled through SET-UP mode or by the host.
     *
     *          Table 4-6-1: Video Mode Selection (Write Address 0xC2)
     *
     *          D5  D4      Configuration
     *          --  --      -------------
     *          0   0       80-column mode, interlaced
     *          0   1       132-column mode, interlaced
     *          1   0       60Hz, non-interlaced
     *          1   1       50Hz, non-interlaced
     *
     * On p. 4-56, the DC011 Block Diagram shows 8 outputs labeled LBA0 through LBA7.  From p. 4-61:
     *
     *      Several of the LBAs are used as general purpose clocks in the VT100. LBA3 and LBA4 are used to generate
     *      timing for the keyboard. These signals satisfy the keyboard's requirement of two square-waves, one twice the
     *      frequency of the other, even though every 16th transition is delayed (the second stage of the horizontal
     *      counter divides by 17, not 16). LBA7 is used by the nonvolatile RAM.
     *
     * And on p. 4-62, timings are provided for the LBA0 through LBA7; in particular:
     *
     *      LBA6:   16.82353us (when LBA6 is low, for a period of 33.64706us)
     *      LBA7:   31.77778us (when LBA7 is high, for a period of 63.55556us)
     *
     * If we assume that the CPU cycle count increments once every 361.69ns, it will increment roughly 88 times every
     * time LBA7 toggles.  So we can divide the CPU cycle count by 88 and set LBA to the low bit of that truncated
     * result.  An even faster (but less accurate) solution would be to mask bit 6 of the CPU cycle count, which will
     * doesn't change until the count has been incremented 64 times.  See getVT100LBA() for the chosen implementation.
     */
    DC011: {                            // generates Line Buffer Addresses (LBAs) for the Video Processor
        PORT:       0xC2,               // write-only
        COLS80:     0x00,
        COLS132:    0x10,
        RATE60:     0x20,
        RATE50:     0x30,
        INITCOLS:   0x00,               // ie, COLS80
        INITRATE:   0x20                // ie, RATE60
    },
    /*
     * DC012 is referred to as a Control Chip.
     *
     * As p. 4-67 (117) of the VT100 Technical Manual (July 1982) explains:
     *
     *      The DCO12 performs three main functions.
     *
     *       1. Scan count generation. This involves two counters, a multiplexer to switch between the counters,
     *          double-height logic, scroll and line attribute latches, and various logic controlling switching between
     *          the two counters. This is the biggest part of the chip. It includes all scrolling, double-height logic,
     *          and feeds into the underline and hold request circuits.
     *
     *       2. Generation of HOLD REQUEST. This uses information from the scan counters and the scrolling logic to
     *          decide when to generate HOLD REQUEST.
     *
     *       3. Video modifications: dot stretching, blanking, addition of attributes to video outputs, and multiple
     *          intensity levels.
     *
     *      The input decoder accepts a 4-bit command from the microprocessor when VID WR 2 L is asserted. Table 4-6-2
     *      lists the commands.
     *
     *      D3 D2 D1 D0     Function
     *      -- -- -- --     --------
     *      0  0  0  0      Load low order scroll latch = 00
     *      0  0  0  1      Load low order scroll latch = 01
     *      0  0  1  0      Load low order scroll latch = 10
     *      0  0  1  1      Load low order scroll latch = 11
     *
     *      0  1  0  0      Load high order scroll latch = 00
     *      0  1  0  1      Load high order scroll latch = 01
     *      0  1  1  0      Load high order scroll latch = 10
     *      0  1  1  1      Load high order scroll latch = 11 (not used)
     *
     *      1  0  0  0      Toggle blink flip-flop
     *      1  0  0  1      Clear vertical frequency interrupt
     *
     *      1  0  1  0      Set reverse field on
     *      1  0  1  1      Set reverse field off
     *
     *      1  1  0  0      Set basic attribute to underline*
     *      1  1  0  1      Set basic attribute to reverse video*
     *      1  1  1  0      Reserved for future specification*
     *      1  1  1  1      Reserved for future specification*
     *
     *      *These functions also clear blink flip-flop.
     */
    DC012: {                            // generates scan counts for the Video Processor
        PORT:       0xA2,               // write-only
        SCROLL_LO:  0x00,
        INITSCROLL: 0x00,
        INITBLINK:  0x00,
        INITREVERSE:0x00,
        INITATTR:   0x00
    },
    /*
     * ER1400 Non-Volatile RAM (NVR) Chip Definitions
     */
    NVR: {
        LATCH: {
            PORT:   0x62                // write-only
        },
        CMD: {
            ACCEPT_DATA:    0x0,
            ACCEPT_ADDR:    0x1,
            SHIFT_OUT:      0x2,
            WRITE:          0x4,
            ERASE:          0x5,
            READ:           0x6,
            STANDBY:        0x7
        },
        WORDMASK:   0x3fff              // NVR words are 14-bit
        /*
         * The Technical Manual, p. 4-18, also notes that "Early VT100s can disable the receiver interrupt by
         * programming D4 in the NVR latch. However, this is never used by the VT100."
         */
    }
};

/*
 * Supported models and their configurations
 */
ChipSet8080.MODELS = {
    "SI1978":       ChipSet8080.SI1978,
    "VT100":        ChipSet8080.VT100
};

/**
 * parseDIPSwitches(sBits, bDefault)
 *
 * @this {ChipSet8080}
 * @param {string} sBits describing switch settings
 * @param {number} [bDefault]
 * @return {number|undefined}
 */
ChipSet8080.prototype.parseDIPSwitches = function(sBits, bDefault)
{
    var b = bDefault;
    if (sBits) {
        /*
         * NOTE: We can't use parseInt() with a base of 2, because both bit order and bit sense are reversed.
         */
        b = 0;
        var bit = 0x1;
        for (var i = 0; i < sBits.length; i++) {
            if (sBits.charAt(i) == "0") b |= bit;
            bit <<= 1;
        }
    }
    return b;
};

/**
 * setBinding(sHTMLType, sBinding, control, sValue)
 *
 * @this {ChipSet8080}
 * @param {string|null} sHTMLType is the type of the HTML control (eg, "button", "list", "text", "submit", "textarea", "canvas")
 * @param {string} sBinding is the value of the 'binding' parameter stored in the HTML control's "data-value" attribute (eg, "sw1")
 * @param {Object} control is the HTML control DOM object (eg, HTMLButtonElement)
 * @param {string} [sValue] optional data value
 * @return {boolean} true if binding was successful, false if unrecognized binding request
 */
ChipSet8080.prototype.setBinding = function(sHTMLType, sBinding, control, sValue)
{
    return false;
};

/**
 * initBus(cmp, bus, cpu, dbg)
 *
 * @this {ChipSet8080}
 * @param {Computer8080} cmp
 * @param {Bus8080} bus
 * @param {CPUState8080} cpu
 * @param {Debugger8080} dbg
 */
ChipSet8080.prototype.initBus = function(cmp, bus, cpu, dbg)
{
    this.bus = bus;
    this.cpu = cpu;
    this.dbg = dbg;
    this.cmp = cmp;
    this.kbd = /** @type {Keyboard8080} */ (cmp.getMachineComponent("Keyboard"));
    this.serial = /** @type {SerialPort8080} */ (cmp.getMachineComponent("SerialPort"));
    this.video = /** @type {Video8080} */ (cmp.getMachineComponent("Video"));
    bus.addPortInputTable(this, this.config.portsInput);
    bus.addPortOutputTable(this, this.config.portsOutput);

    if (DEBUGGER) {
        if (dbg) {
            var chipset = this;
            dbg.messageDump(Messages8080.NVR, function onDumpNVR() {
                chipset.dumpNVR();
            });
        }
    }
};

/**
 * powerUp(data, fRepower)
 *
 * @this {ChipSet8080}
 * @param {Object|null} data
 * @param {boolean} [fRepower]
 * @return {boolean} true if successful, false if failure
 */
ChipSet8080.prototype.powerUp = function(data, fRepower)
{
    if (!fRepower) {
        if (!data) {
            this.reset();
        } else {
            if (!this.restore(data)) return false;
        }
    }
    return true;
};

/**
 * powerDown(fSave, fShutdown)
 *
 * @this {ChipSet8080}
 * @param {boolean} [fSave]
 * @param {boolean} [fShutdown]
 * @return {Object|boolean} component state if fSave; otherwise, true if successful, false if failure
 */
ChipSet8080.prototype.powerDown = function(fSave, fShutdown)
{
    return fSave? this.save() : true;
};

ChipSet8080.SI1978.INIT = [
    [
        ChipSet8080.SI1978.STATUS0.ALWAYS_SET,
        ChipSet8080.SI1978.STATUS1.ALWAYS_SET,
        ChipSet8080.SI1978.STATUS2.ALWAYS_SET,
        0, 0, 0, 0
    ]
];

ChipSet8080.VT100.INIT = [
    [
        ChipSet8080.VT100.BRIGHTNESS.INIT,
        ChipSet8080.VT100.FLAGS.NO_AVO | ChipSet8080.VT100.FLAGS.NO_GFX
    ],
    [
        ChipSet8080.VT100.DC011.INITCOLS,
        ChipSet8080.VT100.DC011.INITRATE
    ],
    [
        ChipSet8080.VT100.DC012.INITSCROLL,
        ChipSet8080.VT100.DC012.INITBLINK,
        ChipSet8080.VT100.DC012.INITREVERSE,
        ChipSet8080.VT100.DC012.INITATTR
    ],
    [
        0, 0, 0, 0,
        [
            /*
<<<<<<< HEAD
             * The following table contains the data we use to initialize all (100) words of NVR (Non-Volatile RAM).
             * According the DEC Technical Manual:
=======
             * The following array contains the data we use to initialize all (100) words of NVR (Non-Volatile RAM).
             *
             * I used to initialize every word to 0x3ff, as if the NVR had been freshly erased, but that causes the
             * firmware to (attempt to) beep and then display an error code (2).  As the DEC Technical Manual says:
>>>>>>> 0a4fc6df
             *
             *      If the NVR fails, the bell sounds several times to inform the operator, and then default settings
             *      stored in the ROM allow the terminal to work.
             *
<<<<<<< HEAD
             * However, this behavior may be limited to only certain kinds of "failures", because if I deliberately
             * stuff an invalid value in the table, there is indeed an attempt to beep (though sound isn't working yet),
             * an error code (2) is displayed in the top-left corner of the screen, but the NVR still appears to contain
             * all the same (invalid) data we started with.  Perhaps all they meant to say is that the RAM copy of NVR
             * settings is reset, not the NVR itself.
             *
             * Using a VT100 configuration with the Debugger attached, use the NVR dumper command ("d nvr") to see how
             * other SET-UP changes affect the NVR (after you've saved your changes using SHIFT-S, of course).
             *
             * NVR Notes
             * ---------
             * After enabling smooth scrolling, the word in row 5, col 4 changes from 2E50 to 2ED0, and the final word
             * changes from 2E51 to 2E71 (I'm guessing that the final word is an NVR checksum).
=======
             * but I think what they meant to say is that default settings are stored in the RAM copy of NVR.  So then
             * I went into SET-UP, pressed SHIFT-S to save those settings back to NVR, and then used the PC8080 debugger
             * "d nvr" command to dump the NVR contents.  The results are below.
             *
             * The first dump actually contains only two modifications to the factory defaults: enabling ONLINE instead
             * of LOCAL operation, and turning ANSI support ON.  The second dump is unmodified (the TRUE factory defaults).
             *
             * By making selective changes, you can discern where the bits for certain features are stored.  For example,
             * smooth-scrolling is apparently controlled by bit 7 of the word at offset 0x2B (and is ON by default in
             * the factory settings).  And it's likely that the word at offset 0x32 (ie, the last word that's not zero)
             * is the NVR checksum.
             */
            0x2E80, 0x2E80, 0x2E80, 0x2E80, 0x2E80, 0x2E80, 0x2E80, 0x2E80, 0x2E80, 0x2E80,
            0x2E80, 0x2E80, 0x2E80, 0x2E80, 0x2E80, 0x2E80, 0x2E80, 0x2E80, 0x2E80, 0x2E80,
            0x2E80, 0x2E80, 0x2E80, 0x2E80, 0x2E80, 0x2E80, 0x2E80, 0x2E80, 0x2E80, 0x2E80,
            0x2E80, 0x2E80, 0x2E80, 0x2E80, 0x2E80, 0x2E80, 0x2E80, 0x2E80, 0x2E80, 0x2E00,
            0x2E08, 0x2E8E, 0x2E00, 0x2ED0, 0x2E70, 0x2E00, 0x2E20, 0x2E00, 0x2EE0, 0x2EE0,
            0x2E7D, 0x0000, 0x0000, 0x0000, 0x0000, 0x0000, 0x0000, 0x0000, 0x0000, 0x0000,
            0x0000, 0x0000, 0x0000, 0x0000, 0x0000, 0x0000, 0x0000, 0x0000, 0x0000, 0x0000,
            0x0000, 0x0000, 0x0000, 0x0000, 0x0000, 0x0000, 0x0000, 0x0000, 0x0000, 0x0000,
            0x0000, 0x0000, 0x0000, 0x0000, 0x0000, 0x0000, 0x0000, 0x0000, 0x0000, 0x0000,
            0x0000, 0x0000, 0x0000, 0x0000, 0x0000, 0x0000, 0x0000, 0x0000, 0x0000, 0x0000
        ],
        [
            /*
             * The TRUE factory defaults (not currently used for anything; they're just here for reference, wasting space....)
>>>>>>> 0a4fc6df
             */
            0x2E80, 0x2E80, 0x2E80, 0x2E80, 0x2E80, 0x2E80, 0x2E80, 0x2E80, 0x2E80, 0x2E80,
            0x2E80, 0x2E80, 0x2E80, 0x2E80, 0x2E80, 0x2E80, 0x2E80, 0x2E80, 0x2E80, 0x2E80,
            0x2E80, 0x2E80, 0x2E80, 0x2E80, 0x2E80, 0x2E80, 0x2E80, 0x2E80, 0x2E80, 0x2E80,
            0x2E80, 0x2E80, 0x2E80, 0x2E80, 0x2E80, 0x2E80, 0x2E80, 0x2E80, 0x2E80, 0x2E00,
<<<<<<< HEAD
            0x2E08, 0x2E8E, 0x2E00, 0x2ED0, 0x2E30, 0x2E40, 0x2E20, 0x2E00, 0x2EE0, 0x2EE0,
            0x2E71, 0x0000, 0x0000, 0x0000, 0x0000, 0x0000, 0x0000, 0x0000, 0x0000, 0x0000,
=======
            0x2E08, 0x2E8E, 0x2E20, 0x2ED0, 0x2E50, 0x2E00, 0x2E20, 0x2E00, 0x2EE0, 0x2EE0,
            0x2E69, 0x0000, 0x0000, 0x0000, 0x0000, 0x0000, 0x0000, 0x0000, 0x0000, 0x0000,
>>>>>>> 0a4fc6df
            0x0000, 0x0000, 0x0000, 0x0000, 0x0000, 0x0000, 0x0000, 0x0000, 0x0000, 0x0000,
            0x0000, 0x0000, 0x0000, 0x0000, 0x0000, 0x0000, 0x0000, 0x0000, 0x0000, 0x0000,
            0x0000, 0x0000, 0x0000, 0x0000, 0x0000, 0x0000, 0x0000, 0x0000, 0x0000, 0x0000,
            0x0000, 0x0000, 0x0000, 0x0000, 0x0000, 0x0000, 0x0000, 0x0000, 0x0000, 0x0000
        ]
    ]
];

/**
 * dumpNVR()
 *
 * @this {ChipSet8080}
 */
ChipSet8080.prototype.dumpNVR = function()
{
    if (DEBUGGER) {
        var sDump = "";
        for (var iWord = 0; iWord < this.aNVRWords.length; iWord++) {
            if (sDump) {
                sDump += (iWord && (iWord % 10)? ", " : ",\n");
            }
            sDump += str.toHexWord(this.aNVRWords[iWord]);
        }
        this.dbg.println(sDump);
    }
};

/**
 * reset()
 *
 * @this {ChipSet8080}
 */
ChipSet8080.prototype.reset = function()
{
    if (this.config.INIT && !this.restore(this.config.INIT)) {
        this.notice("reset error");
    }
};

/**
 * save()
 *
 * This implements save support for the ChipSet component.
 *
 * @this {ChipSet8080}
 * @return {Object}
 */
ChipSet8080.prototype.save = function()
{
    var state = new State(this);
    switch(this.config.MODEL) {
    case ChipSet8080.SI1978.MODEL:
        state.set(0, [this.bStatus0, this.bStatus1, this.bStatus2, this.wShiftData, this.bShiftCount, this.bSound1, this.bSound2]);
        break;
    case ChipSet8080.VT100.MODEL:
        state.set(0, [this.bBrightness, this.bFlags]);
        state.set(1, [this.bDC011Cols, this.bDC011Rate]);
        state.set(2, [this.bDC012Scroll, this.bDC012Blink, this.bDC012Reverse, this.bDC012Attr]);
        state.set(3, [this.dNVRAddr, this.wNVRData, this.bNVRLatch, this.bNVROut, this.aNVRWords]);
        break;
    }
    return state.data();
};

/**
 * restore(data)
 *
 * This implements restore support for the ChipSet component.
 *
 * @this {ChipSet8080}
 * @param {Object} data
 * @return {boolean} true if successful, false if failure
 */
ChipSet8080.prototype.restore = function(data)
{
    var a;
    if (data && (a = data[0]) && a.length) {
        switch(this.config.MODEL) {
        case ChipSet8080.SI1978.MODEL:
            this.bStatus0      = a[0];
            this.bStatus1      = a[1];
            this.bStatus2      = a[2];
            this.wShiftData    = a[3];
            this.bShiftCount   = a[4];
            this.bSound1       = a[5];
            this.bSound2       = a[6];
            return true;
        case ChipSet8080.VT100.MODEL:
            this.bBrightness   = a[0];
            this.bFlags        = a[1];
            a = data[1];
            this.bDC011Cols    = a[0];
            this.bDC011Rate    = a[1];
            a = data[2];
            this.bDC012Scroll  = a[0];
            this.bDC012Blink   = a[1];
            this.bDC012Reverse = a[2];
            this.bDC012Attr    = a[3];
            a = data[3];
            this.dNVRAddr      = a[0];          // 20-bit address
            this.wNVRData      = a[1];          // 14-bit word
            this.bNVRLatch     = a[2];          // 1 byte
            this.bNVROut       = a[3];          // 1 bit
            this.aNVRWords     = a[4];          // 100 14-bit words
            return true;
        }
    }
    return false;
};

/**
 * start()
 *
 * Notification from the CPU that it's starting.
 *
 * @this {ChipSet8080}
 */
ChipSet8080.prototype.start = function()
{
    /*
     * Currently, all we (may) do with this notification is allow the speaker to make noise.
     */
};

/**
 * stop()
 *
 * Notification from the CPU that it's stopping.
 *
 * @this {ChipSet8080}
 */
ChipSet8080.prototype.stop = function()
{
    /*
     * Currently, all we (may) do with this notification is prevent the speaker from making noise.
     */
};

/**
 * updateStatus0(bit, fSet)
 *
 * @this {ChipSet8080}
 * @param {number} bit
 * @param {boolean} fSet
 */
ChipSet8080.prototype.updateStatus0 = function(bit, fSet)
{
    this.bStatus0 &= ~bit;
    if (fSet) this.bStatus0 |= bit;
};

/**
 * updateStatus1(bit, fSet)
 *
 * @this {ChipSet8080}
 * @param {number} bit
 * @param {boolean} fSet
 */
ChipSet8080.prototype.updateStatus1 = function(bit, fSet)
{
    this.bStatus1 &= ~bit;
    if (fSet) this.bStatus1 |= bit;
};

/**
 * updateStatus2(bit, fSet)
 *
 * @this {ChipSet8080}
 * @param {number} bit
 * @param {boolean} fSet
 */
ChipSet8080.prototype.updateStatus2 = function(bit, fSet)
{
    this.bStatus2 &= ~bit;
    if (fSet) this.bStatus2 |= bit;
};

/**
 * inSIStatus0(port, addrFrom)
 *
 * @this {ChipSet8080}
 * @param {number} port (0x00)
 * @param {number} [addrFrom] (not defined if the Debugger is trying to read the specified port)
 * @return {number} simulated port value
 */
ChipSet8080.prototype.inSIStatus0 = function(port, addrFrom)
{
    var b = this.bStatus0;
    this.printMessageIO(port, null, addrFrom, "STATUS0", b, true);
    return b;
};

/**
 * inSIStatus1(port, addrFrom)
 *
 * @this {ChipSet8080}
 * @param {number} port (0x01)
 * @param {number} [addrFrom] (not defined if the Debugger is trying to read the specified port)
 * @return {number} simulated port value
 */
ChipSet8080.prototype.inSIStatus1 = function(port, addrFrom)
{
    var b = this.bStatus1;
    this.printMessageIO(port, null, addrFrom, "STATUS1", b, true);
    return b;
};

/**
 * inSIStatus2(port, addrFrom)
 *
 * @this {ChipSet8080}
 * @param {number} port (0x02)
 * @param {number} [addrFrom] (not defined if the Debugger is trying to read the specified port)
 * @return {number} simulated port value
 */
ChipSet8080.prototype.inSIStatus2 = function(port, addrFrom)
{
    var b = this.bStatus2;
    this.printMessageIO(port, null, addrFrom, "STATUS2", b, true);
    return b;
};

/**
 * inSIShiftResult(port, addrFrom)
 *
 * @this {ChipSet8080}
 * @param {number} port (0x03)
 * @param {number} [addrFrom] (not defined if the Debugger is trying to read the specified port)
 * @return {number} simulated port value
 */
ChipSet8080.prototype.inSIShiftResult = function(port, addrFrom)
{
    var b = (this.wShiftData >> (8 - this.bShiftCount)) & 0xff;
    this.printMessageIO(port, null, addrFrom, "SHIFT.RESULT", b, true);
    return b;
};

/**
 * outSIShiftCount(port, b, addrFrom)
 *
 * @this {ChipSet8080}
 * @param {number} port (0x02)
 * @param {number} b
 * @param {number} [addrFrom] (not defined if the Debugger is trying to write the specified port)
 */
ChipSet8080.prototype.outSIShiftCount = function(port, b, addrFrom)
{
    this.printMessageIO(port, b, addrFrom, "SHIFT.COUNT", null, true);
    this.bShiftCount = b;
};

/**
 * outSISound1(port, b, addrFrom)
 *
 * @this {ChipSet8080}
 * @param {number} port (0x03)
 * @param {number} b
 * @param {number} [addrFrom] (not defined if the Debugger is trying to write the specified port)
 */
ChipSet8080.prototype.outSISound1 = function(port, b, addrFrom)
{
    this.printMessageIO(port, b, addrFrom, "SOUND1", null, true);
    this.bSound1 = b;
};

/**
 * outSIShiftData(port, b, addrFrom)
 *
 * @this {ChipSet8080}
 * @param {number} port (0x04)
 * @param {number} b
 * @param {number} [addrFrom] (not defined if the Debugger is trying to write the specified port)
 */
ChipSet8080.prototype.outSIShiftData = function(port, b, addrFrom)
{
    this.printMessageIO(port, b, addrFrom, "SHIFT.DATA", null, true);
    this.wShiftData = (b << 8) | (this.wShiftData >> 8);
};

/**
 * outSISound2(port, b, addrFrom)
 *
 * @this {ChipSet8080}
 * @param {number} port (0x05)
 * @param {number} b
 * @param {number} [addrFrom] (not defined if the Debugger is trying to write the specified port)
 */
ChipSet8080.prototype.outSISound2 = function(port, b, addrFrom)
{
    this.printMessageIO(port, b, addrFrom, "SOUND2", null, true);
    this.bSound2 = b;
};

/**
 * outSIWatchdog(port, b, addrFrom)
 *
 * @this {ChipSet8080}
 * @param {number} port (0x06)
 * @param {number} b
 * @param {number} [addrFrom] (not defined if the Debugger is trying to write the specified port)
 */
ChipSet8080.prototype.outSIWatchdog = function(port, b, addrFrom)
{
    this.printMessageIO(port, b, addrFrom, "WATCHDOG", null, true);
};

/**
 * getVT100LBA(iBit)
 *
 * Returns the state of the requested (simulated) LBA bit.
 *
 * NOTE: This is currently only used to obtain LBA7, which we approximate with the slightly faster approach
 * of masking bit 6 of the CPU cycle count (see the DC011 discussion above).  This will result in a shorter LBA7
 * period than if we divided the cycle count by 88, but a shorter LBA7 period is probably helpful in terms of
 * overall performance.
 *
 * @param {number} iBit
 * @return {number}
 */
ChipSet8080.prototype.getVT100LBA = function(iBit)
{
    return (this.cpu.getCycles() & (1 << (iBit - 1))) << 1;
};

/**
 * getNVRAddr()
 *
 * @return {number}
 */
ChipSet8080.prototype.getNVRAddr = function()
{
    var i;
    var tens = 0, ones = 0;
    var addr = ~this.dNVRAddr;
    for (i = 0; i < 10; i++) {
        if (addr & 0x1) tens = 9-i;
        addr >>= 1;
    }
    for (i = 0; i < 10; i++) {
        if (addr & 0x1) ones = 9-i;
        addr >>= 1;
    }
    addr = tens*10 + ones;
    this.assert(addr >= 0 && addr < this.aNVRWords.length);
    return addr;
};

/**
 * doNVRCommand()
 */
ChipSet8080.prototype.doNVRCommand = function()
{
    var addr, data;
    var bit = this.bNVRLatch & 0x1;
    var bCmd = (this.bNVRLatch >> 1) & 0x7;

    switch(bCmd) {
    case ChipSet8080.VT100.NVR.CMD.STANDBY:
        break;

    case ChipSet8080.VT100.NVR.CMD.ACCEPT_ADDR:
        this.dNVRAddr = (this.dNVRAddr << 1) | bit;
        break;

    case ChipSet8080.VT100.NVR.CMD.ERASE:
        addr = this.getNVRAddr();
        this.aNVRWords[addr] = ChipSet8080.VT100.NVR.WORDMASK;
        this.printMessage("doNVRCommand(): erase data at addr " + str.toHexWord(addr));
        break;

    case ChipSet8080.VT100.NVR.CMD.ACCEPT_DATA:
        this.wNVRData = (this.wNVRData << 1) | bit;
        break;

    case ChipSet8080.VT100.NVR.CMD.WRITE:
        addr = this.getNVRAddr();
        data = this.wNVRData & ChipSet8080.VT100.NVR.WORDMASK;
        this.aNVRWords[addr] = data;
        this.printMessage("doNVRCommand(): write data " + str.toHexWord(data) + " to addr " + str.toHexWord(addr));
        break;

    case ChipSet8080.VT100.NVR.CMD.READ:
        addr = this.getNVRAddr();
        data = this.aNVRWords[addr];
        /*
         * If we don't explicitly initialize aNVRWords[], pretend any uninitialized words contains WORDMASK.
         */
        if (data == null) data = ChipSet8080.VT100.NVR.WORDMASK;
        this.wNVRData = data;
        this.printMessage("doNVRCommand():  read data " + str.toHexWord(data) + " from addr " + str.toHexWord(addr));
        break;

    case ChipSet8080.VT100.NVR.CMD.SHIFT_OUT:
        this.wNVRData <<= 1;
        /*
         * Since WORDMASK is 0x3fff, this will mask the shifted data with 0x4000, which is the bit we want to isolate.
         */
        this.bNVROut = this.wNVRData & (ChipSet8080.VT100.NVR.WORDMASK + 1);
        break;

    default:
        this.printMessage("doNVRCommand(): unrecognized command " + str.toHexByte(bCmd));
        break;
    }
};

/**
 * inVT100Flags(port, addrFrom)
 *
 * @this {ChipSet8080}
 * @param {number} port (0x42)
 * @param {number} [addrFrom] (not defined if the Debugger is trying to read the specified port)
 * @return {number} simulated port value
 */
ChipSet8080.prototype.inVT100Flags = function(port, addrFrom)
{
    var b = this.bFlags;

    /*
     * The NVR_CLK bit is driven by LBA7 (ie, bit 7 from Line Buffer Address generation); see the DC011 discussion above.
     */
    b &= ~ChipSet8080.VT100.FLAGS.NVR_CLK;
    if (this.getVT100LBA(7)) {
        b |= ChipSet8080.VT100.FLAGS.NVR_CLK;
        if (b != this.bFlags) {
            this.doNVRCommand();
        }
    }

    b &= ~ChipSet8080.VT100.FLAGS.NVR_DATA;
    if (this.bNVROut) {
        b |= ChipSet8080.VT100.FLAGS.NVR_DATA;
    }

    b &= ~ChipSet8080.VT100.FLAGS.KBD_XMIT;
    if (this.kbd && this.kbd.isVT100TransmitterReady()) {
        b |= ChipSet8080.VT100.FLAGS.KBD_XMIT;
    }

    b &= ~ChipSet8080.VT100.FLAGS.UART_XMIT;
    if (this.serial && this.serial.isTransmitterReady()) {
        b |= ChipSet8080.VT100.FLAGS.UART_XMIT;
    }

    this.bFlags = b;
    this.printMessageIO(port, null, addrFrom, "FLAGS", b);
    return b;
};

/**
 * outVT100Brightness(port, b, addrFrom)
 *
 * @this {ChipSet8080}
 * @param {number} port (0x42)
 * @param {number} b
 * @param {number} [addrFrom] (not defined if the Debugger is trying to write the specified port)
 */
ChipSet8080.prototype.outVT100Brightness = function(port, b, addrFrom)
{
    this.printMessageIO(port, b, addrFrom, "BRIGHTNESS");
    this.bBrightness = b;
};

/**
 * outVT100NVRLatch(port, b, addrFrom)
 *
 * @this {ChipSet8080}
 * @param {number} port (0x62)
 * @param {number} b
 * @param {number} [addrFrom] (not defined if the Debugger is trying to write the specified port)
 */
ChipSet8080.prototype.outVT100NVRLatch = function(port, b, addrFrom)
{
    this.printMessageIO(port, b, addrFrom, "NVR.LATCH");
    this.bNVRLatch = b;
};

/**
 * outVT100DC012(port, b, addrFrom)
 *
 * TODO: Consider whether we should disable any interrupts (eg, vertical retrace) until
 * this port is initialized at runtime.
 *
 * @this {ChipSet8080}
 * @param {number} port (0xA2)
 * @param {number} b
 * @param {number} [addrFrom] (not defined if the Debugger is trying to write the specified port)
 */
ChipSet8080.prototype.outVT100DC012 = function(port, b, addrFrom)
{
    this.printMessageIO(port, b, addrFrom, "DC012");

    var bOpt = b & 0x3;
    var bCmd = (b >> 2) & 0x3;
    switch(bCmd) {
    case 0x0:
        this.bDC012Scroll = (this.bDC012Scroll & ~0x3) | bOpt;
        break;
    case 0x1:
        this.bDC012Scroll = (this.bDC012Scroll & ~0xC) | (bOpt << 2);
        if (this.video) this.video.updateScrollOffset(this.bDC012Scroll);
        break;
    case 0x2:
        switch(bOpt) {
        case 0x0:
            this.bDC012Blink = ~this.bDC012Blink;
            break;
        case 0x1:
            // TODO: Clear vertical frequency interrupt?
            break;
        case 0x2:
        case 0x3:
            this.bDC012Reverse = 0x3 - bOpt;
            break;
        }
        break;
    case 0x3:
        this.bDC012Attr = bOpt;
        break;
    }
};

/**
 * outVT100DC011(port, b, addrFrom)
 *
 * @this {ChipSet8080}
 * @param {number} port (0xC2)
 * @param {number} b
 * @param {number} [addrFrom] (not defined if the Debugger is trying to write the specified port)
 */
ChipSet8080.prototype.outVT100DC011 = function(port, b, addrFrom)
{
    this.printMessageIO(port, b, addrFrom, "DC011");
    if (b & ChipSet8080.VT100.DC011.RATE60) {
        b &= ChipSet8080.VT100.DC011.RATE50;
        if (this.bDC011Rate != b) {
            this.bDC011Rate = b;
            if (this.video) {
                this.video.updateRate(this.bDC011Rate == ChipSet8080.VT100.DC011.RATE50? 50 : 60);
            }
        }
    } else {
        b &= ChipSet8080.VT100.DC011.COLS132;
        if (this.bDC011Cols != b) {
            this.bDC011Cols = b;
            if (this.video) {
                var nCols = (this.bDC011Cols == ChipSet8080.VT100.DC011.COLS132? 132 : 80);
                var nRows = (nCols > 80 && (this.bFlags & ChipSet8080.VT100.FLAGS.NO_AVO)? 14 : 24);
                this.video.updateDimensions(nCols, nRows);
            }
        }
    }
};

/*
 * Port notification tables
 */
ChipSet8080.SI1978.portsInput = {
    0x00: ChipSet8080.prototype.inSIStatus0,
    0x01: ChipSet8080.prototype.inSIStatus1,
    0x02: ChipSet8080.prototype.inSIStatus2,
    0x03: ChipSet8080.prototype.inSIShiftResult
};

ChipSet8080.SI1978.portsOutput = {
    0x02: ChipSet8080.prototype.outSIShiftCount,
    0x03: ChipSet8080.prototype.outSISound1,
    0x04: ChipSet8080.prototype.outSIShiftData,
    0x05: ChipSet8080.prototype.outSISound2,
    0x06: ChipSet8080.prototype.outSIWatchdog
};

ChipSet8080.VT100.portsInput = {
    0x42: ChipSet8080.prototype.inVT100Flags
};

ChipSet8080.VT100.portsOutput = {
    0x42: ChipSet8080.prototype.outVT100Brightness,
    0x62: ChipSet8080.prototype.outVT100NVRLatch,
    0xA2: ChipSet8080.prototype.outVT100DC012,
    0xC2: ChipSet8080.prototype.outVT100DC011
};

/**
 * ChipSet8080.init()
 *
 * This function operates on every HTML element of class "chipset", extracting the
 * JSON-encoded parameters for the ChipSet constructor from the element's "data-value"
 * attribute, invoking the constructor to create a ChipSet component, and then binding
 * any associated HTML controls to the new component.
 */
ChipSet8080.init = function()
{
    var aeChipSet = Component.getElementsByClass(document, PC8080.APPCLASS, "chipset");
    for (var iChip = 0; iChip < aeChipSet.length; iChip++) {
        var eChipSet = aeChipSet[iChip];
        var parmsChipSet = Component.getComponentParms(eChipSet);
        var chipset = new ChipSet8080(parmsChipSet);
        Component.bindComponentControls(chipset, eChipSet, PC8080.APPCLASS);
    }
};

/*
 * Initialize every ChipSet module on the page.
 */
web.onInit(ChipSet8080.init);

if (NODE) module.exports = ChipSet8080;<|MERGE_RESOLUTION|>--- conflicted
+++ resolved
@@ -486,34 +486,14 @@
         0, 0, 0, 0,
         [
             /*
-<<<<<<< HEAD
-             * The following table contains the data we use to initialize all (100) words of NVR (Non-Volatile RAM).
-             * According the DEC Technical Manual:
-=======
              * The following array contains the data we use to initialize all (100) words of NVR (Non-Volatile RAM).
              *
              * I used to initialize every word to 0x3ff, as if the NVR had been freshly erased, but that causes the
              * firmware to (attempt to) beep and then display an error code (2).  As the DEC Technical Manual says:
->>>>>>> 0a4fc6df
              *
              *      If the NVR fails, the bell sounds several times to inform the operator, and then default settings
              *      stored in the ROM allow the terminal to work.
              *
-<<<<<<< HEAD
-             * However, this behavior may be limited to only certain kinds of "failures", because if I deliberately
-             * stuff an invalid value in the table, there is indeed an attempt to beep (though sound isn't working yet),
-             * an error code (2) is displayed in the top-left corner of the screen, but the NVR still appears to contain
-             * all the same (invalid) data we started with.  Perhaps all they meant to say is that the RAM copy of NVR
-             * settings is reset, not the NVR itself.
-             *
-             * Using a VT100 configuration with the Debugger attached, use the NVR dumper command ("d nvr") to see how
-             * other SET-UP changes affect the NVR (after you've saved your changes using SHIFT-S, of course).
-             *
-             * NVR Notes
-             * ---------
-             * After enabling smooth scrolling, the word in row 5, col 4 changes from 2E50 to 2ED0, and the final word
-             * changes from 2E51 to 2E71 (I'm guessing that the final word is an NVR checksum).
-=======
              * but I think what they meant to say is that default settings are stored in the RAM copy of NVR.  So then
              * I went into SET-UP, pressed SHIFT-S to save those settings back to NVR, and then used the PC8080 debugger
              * "d nvr" command to dump the NVR contents.  The results are below.
@@ -540,19 +520,13 @@
         [
             /*
              * The TRUE factory defaults (not currently used for anything; they're just here for reference, wasting space....)
->>>>>>> 0a4fc6df
              */
             0x2E80, 0x2E80, 0x2E80, 0x2E80, 0x2E80, 0x2E80, 0x2E80, 0x2E80, 0x2E80, 0x2E80,
             0x2E80, 0x2E80, 0x2E80, 0x2E80, 0x2E80, 0x2E80, 0x2E80, 0x2E80, 0x2E80, 0x2E80,
             0x2E80, 0x2E80, 0x2E80, 0x2E80, 0x2E80, 0x2E80, 0x2E80, 0x2E80, 0x2E80, 0x2E80,
             0x2E80, 0x2E80, 0x2E80, 0x2E80, 0x2E80, 0x2E80, 0x2E80, 0x2E80, 0x2E80, 0x2E00,
-<<<<<<< HEAD
-            0x2E08, 0x2E8E, 0x2E00, 0x2ED0, 0x2E30, 0x2E40, 0x2E20, 0x2E00, 0x2EE0, 0x2EE0,
-            0x2E71, 0x0000, 0x0000, 0x0000, 0x0000, 0x0000, 0x0000, 0x0000, 0x0000, 0x0000,
-=======
             0x2E08, 0x2E8E, 0x2E20, 0x2ED0, 0x2E50, 0x2E00, 0x2E20, 0x2E00, 0x2EE0, 0x2EE0,
             0x2E69, 0x0000, 0x0000, 0x0000, 0x0000, 0x0000, 0x0000, 0x0000, 0x0000, 0x0000,
->>>>>>> 0a4fc6df
             0x0000, 0x0000, 0x0000, 0x0000, 0x0000, 0x0000, 0x0000, 0x0000, 0x0000, 0x0000,
             0x0000, 0x0000, 0x0000, 0x0000, 0x0000, 0x0000, 0x0000, 0x0000, 0x0000, 0x0000,
             0x0000, 0x0000, 0x0000, 0x0000, 0x0000, 0x0000, 0x0000, 0x0000, 0x0000, 0x0000,
